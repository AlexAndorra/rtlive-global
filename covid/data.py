--- conflicted
+++ resolved
@@ -63,10 +63,7 @@
     #https://twitter.com/OHdeptofhealth/status/1278768987292209154
     data.loc[idx["OH", pd.Timestamp("2020-07-01")], :] = 0
 
-<<<<<<< HEAD
     # Nevada didn't report total tests this day
-=======
->>>>>>> 79cc8768
     data.loc[idx["NV", pd.Timestamp("2020-07-02")], :] = 0
 
     # A bunch of incorrect values for WA data so nulling them out.
